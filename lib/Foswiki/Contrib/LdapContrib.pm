--- conflicted
+++ resolved
@@ -24,27 +24,16 @@
 use URI::ldap;
 use Net::LDAP::Constant qw(LDAP_SUCCESS LDAP_SIZELIMIT_EXCEEDED LDAP_CONTROL_PAGED);
 use Net::LDAP::Extension::SetPassword;
-<<<<<<< HEAD
 use DB_File::Lock;
 use Encode ();
-=======
-use DB_File;
 use JSON;
->>>>>>> 8ea278cd
 
 use Foswiki::Func ();
 use Foswiki::Plugins ();
 
-<<<<<<< HEAD
 our $VERSION = '6.00';
 our $RELEASE = '6.00';
 our %sharedLdapContrib;
-=======
-use vars qw($VERSION $RELEASE %sharedLdapContrib);
-
-$VERSION = '4.33';
-$RELEASE = "4.33";
->>>>>>> 8ea278cd
 
 =pod
 
@@ -181,7 +170,6 @@
     groupScope => $Foswiki::cfg{Ldap}{GroupScope}
       || 'sub',
 
-<<<<<<< HEAD
     loginAttribute => $Foswiki::cfg{Ldap}{LoginAttribute} || 'uid',
     allowChangePassword => $Foswiki::cfg{Ldap}{AllowChangePassword} || 0,
 
@@ -214,6 +202,7 @@
     mergeGroups => $Foswiki::cfg{Ldap}{MergeGroups} || 0,
 
     mailAttribute => $Foswiki::cfg{Ldap}{MailAttribute} || 'mail',
+    displayAttributes => $Foswiki::cfg{Ldap}{DisplayAttributes} || 'displayName',
 
     exclude => $Foswiki::cfg{Ldap}{Exclude}
       || 'WikiGuest, ProjectContributor, RegistrationAgent, AdminGroup, NobodyGroup',
@@ -235,61 +224,6 @@
     tlsClientKey => $Foswiki::cfg{Ldap}{TLSClientKey} || '',
 
     secondaryPasswordManager => $Foswiki::cfg{Ldap}{SecondaryPasswordManager} || '',
-=======
-    loginAttribute=>$Foswiki::cfg{Ldap}{LoginAttribute} || 'uid',
-    caseSensitivity=>$Foswiki::cfg{Ldap}{CaseSensitivity} || 'on',
-    allowChangePassword=>$Foswiki::cfg{Ldap}{AllowChangePassword} || 0,
-
-    wikiNameAttribute=>$Foswiki::cfg{Ldap}{WikiNameAttributes} 
-      || $Foswiki::cfg{Ldap}{WikiNameAttribute} || 'cn',
-
-    wikiNameAliases=>$Foswiki::cfg{Ldap}{WikiNameAliases} || '',
-
-    normalizeWikiName=>$Foswiki::cfg{Ldap}{NormalizeWikiNames},
-    normalizeLoginName=>$Foswiki::cfg{Ldap}{NormalizeLoginNames},
-    normalizeGroupName=>$Foswiki::cfg{Ldap}{NormalizeGroupNames},
-
-    loginFilter=>$Foswiki::cfg{Ldap}{LoginFilter} || 'objectClass=posixAccount',
-
-    groupAttribute=>$Foswiki::cfg{Ldap}{GroupAttribute} || 'cn',
-    primaryGroupAttribute=>$Foswiki::cfg{Ldap}{PrimaryGroupAttribute} || 'gidNumber',
-    groupFilter=>$Foswiki::cfg{Ldap}{GroupFilter} || 'objectClass=posixGroup',
-    memberAttribute=>$Foswiki::cfg{Ldap}{MemberAttribute} || 'memberUid',
-    innerGroupAttribute=>$Foswiki::cfg{Ldap}{InnerGroupAttribute} || 'uniquegroup',
-    memberIndirection=>$Foswiki::cfg{Ldap}{MemberIndirection} || 0,
-    nativeGroupsBackoff=>$Foswiki::cfg{Ldap}{WikiGroupsBackoff} || 0,
-    bindDN=>$Foswiki::cfg{Ldap}{BindDN} || '',
-    bindPassword=>$Foswiki::cfg{Ldap}{BindPassword} || '',
-    mapGroups=>$Foswiki::cfg{Ldap}{MapGroups} || 0,
-    rewriteGroups=>$Foswiki::cfg{Ldap}{RewriteGroups} || {},
-    rewriteWikiNames=>$Foswiki::cfg{Ldap}{RewriteWikiNames} || {},
-    rewriteLoginNames=>$Foswiki::cfg{Ldap}{RewriteLoginNames} || [],
-    mergeGroups=>$Foswiki::cfg{Ldap}{MergeGroups} || 0,
-
-    mailAttribute=>$Foswiki::cfg{Ldap}{MailAttribute} || 'mail',
-    displayAttributes=>$Foswiki::cfg{Ldap}{DisplayAttributes} || 'displayName',
-
-    exclude=>$Foswiki::cfg{Ldap}{Exclude} || 
-      'WikiGuest, ProjectContributor, RegistrationAgent, AdminGroup, NobodyGroup',
-
-    pageSize=>$Foswiki::cfg{Ldap}{PageSize} || 200,
-    isConnected=>0,
-    maxCacheAge=>$Foswiki::cfg{Ldap}{MaxCacheAge},
-    preCache=>$Foswiki::cfg{Ldap}{Precache},
-
-    useSASL=>$Foswiki::cfg{Ldap}{UseSASL} || 0,
-    saslMechanism=>$Foswiki::cfg{Ldap}{SASLMechanism} || 'PLAIN CRAM-MD4 EXTERNAL ANONYMOUS',
-
-    useTLS=>$Foswiki::cfg{Ldap}{UseTLS} || 0,
-    tlsVerify=>$Foswiki::cfg{Ldap}{TLSVerify} || 'require',
-    tlsSSLVersion=>$Foswiki::cfg{Ldap}{TLSSSLVersion} || 'tlsv1',
-    tlsCAFile=>$Foswiki::cfg{Ldap}{TLSCAFile} || '',
-    tlsCAPath=>$Foswiki::cfg{Ldap}{TLSCAPath} || '',
-    tlsClientCert=>$Foswiki::cfg{Ldap}{TLSClientCert} || '',
-    tlsClientKey=>$Foswiki::cfg{Ldap}{TLSClientKey} || '',
-
-    secondaryPasswordManager=>$Foswiki::cfg{Ldap}{SecondaryPasswordManager} || '',
->>>>>>> 8ea278cd
     @_
   };
   # Modell Aachen custom
@@ -1023,25 +957,12 @@
   $userBase ||= $this->{base};
 
   # prepare search
-<<<<<<< HEAD
   my %args = (
     filter => $this->{loginFilter},
     base => $userBase,
     scope => $this->{userScope},
     deref => "always",
-    attrs => [$this->{loginAttribute}, $this->{mailAttribute}, $this->{primaryGroupAttribute}, @{$this->{wikiNameAttributes}}],
-=======
-  my @args = (
-    filter=>$this->{loginFilter}, 
-    base=>$this->{userBase},
-    scope=>$this->{userScope},
-    attrs=>[$this->{loginAttribute}, 
-            $this->{mailAttribute},
-            $this->{primaryGroupAttribute},
-            @{$this->{wikiNameAttributes}},
-            @{$this->{displayAttributes}},
-          ],
->>>>>>> 8ea278cd
+    attrs => [$this->{loginAttribute}, $this->{mailAttribute}, $this->{primaryGroupAttribute}, @{$this->{wikiNameAttributes}}, @{$this->{displayAttributes}}],
   );
 
   # use the control LDAP extension only if a valid pageSize value has been provided
