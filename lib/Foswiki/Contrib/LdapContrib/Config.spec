# ---+ Extensions
# ---++ LDAP 
# This is the configuration used by the <b>LdapContrib</b> and the
# <b>LdapNgPlugin</b>.
# <p>
# To use an LDAP server for authentication you have to use the PasswordManager
# <b>LdapPasswdUser</b>.
# To Use groups defined in LDAP enable the UserMappingManager <b>LdapUserMapping</b>.
# (see the Security Setting section)

# ---+++ Connection settings

# **STRING**
# IP address (or hostname) of the LDAP server
$Foswiki::cfg{Ldap}{Host} = 'ldap.my.domain.com';

# **NUMBER**
# Port used when binding to the LDAP server
$Foswiki::cfg{Ldap}{Port} = 389;

# **BOOLEAN**
# Switch on this flag to enable IPv6 support when connecting to the LDAP server. 
# Note that IPv6+SSL is still considered experimental. When disabled a normal IPv4 connection is established.
# To make use of this feature you require IO::Socket::INET6.
$Foswiki::cfg{Ldap}{IPv6} = 0;

# **NUMBER**
# Ldap protocol version to use when querying the server;
# Possible values are: 2, 3
$Foswiki::cfg{Ldap}{Version} = '3';

# **STRING**
# Base DN to use in searches
$Foswiki::cfg{Ldap}{Base} = 'dc=my,dc=domain,dc=com';

# **STRING**
# The DN to use when binding to the LDAP server; if undefined anonymous binding
# will be used. Example 'cn=proxyuser,dc=my,dc=domain,dc=com'
$Foswiki::cfg{Ldap}{BindDN} = '';

# **PASSWORD**
# The password used when binding to the LDAP server
$Foswiki::cfg{Ldap}{BindPassword} = 'secret';

# **STRING**
# Set this to the charset encoding of data coming from the LDAP server.
# Normally this should be 'utf-8', but might differ in some cases.
# Data read from the server will then be converted from this encoding
# and translated to your site's charset encoding as configured in <code>{Site}{CharSet}</code>.
# WARNING: if you change the charset encoding after having used a different one for some time
# you will require to remove all cached data in <code>.../working/work_areas/LdapContrib</code>
# and <code>.../working/work_areas/LdapNgPlugin/cache</code>. Otherwise this data 
# will be reused assuming a false charset encoding.
$Foswiki::cfg{Ldap}{CharSet} = 'utf-8';

# **BOOLEAN**
# Use SASL authentication when binding to the server; Note, when using SASL the
# BindDN and BindPassword setting are used to configure the SASL access.
$Foswiki::cfg{Ldap}{UseSASL} = 0;

# **STRING**
# List of SASL authentication mechanism to try; defaults to 'PLAIN CRAM-MD5
# EXTERNAL ANONYMOUS'
$Foswiki::cfg{Ldap}{SASLMechanism} = 'PLAIN CRAM-MD5 EXTERNAL ANONYMOUS';

# **BOOLEAN**
# Use Transort Layer Security (TLS) to encrypt the connection to the LDAP server.
# You will need to specify the servers CA File using the TLSCAFile option
$Foswiki::cfg{Ldap}{UseTLS} = 0;

# **STRING**
# This defines the version of the SSL/TLS protocol to use. Possible values are:
# 'sslv2', 'sslv3',  'sslv2/3' or 'tlsv1'
$Foswiki::cfg{Ldap}{TLSSSLVersion} = 'tlsv1';

# **STRING**
# Specify how to verify the servers certificate. Possible values are: 'require', 'optional'
# or 'require'.
$Foswiki::cfg{Ldap}{TLSVerify} = 'require';

# **STRING**
# Pathname of the directory containing CA certificates
$Foswiki::cfg{Ldap}{TLSCAPath} = '';

# **STRING**
# Filename containing the certificate of the CA which signed the server’s certificate.
$Foswiki::cfg{Ldap}{TLSCAFile} = '';

# **STRING**
# Client side certificate file
$Foswiki::cfg{Ldap}{TLSClientCert} = '';

# **STRING**
# Client side private key file
$Foswiki::cfg{Ldap}{TLSClientKey} = '';

# **BOOLEAN**
# Enable/disable debug output to STDERR. This will end up in your web server's log files.
# But you are adviced to redirect STDERR of the wiki engine to a separate file. This can be done by
# commenting out the prepaired command in the <code>lib/Foswiki/UI.pm</code> file. See the
# comments there.
$Foswiki::cfg{Ldap}{Debug} = 0;

# ---+++ User settings
# The options below configure how the wiki will extract account records from LDAP.
<<<<<<< HEAD
 
# **PERL**
# A list of trees where to search for users records. 
$Foswiki::cfg{Ldap}{UserBase} = ['ou=people,dc=my,dc=domain,dc=com'];
=======

# **STRING**
# The distinguished name of the users tree. All user accounts will
# be searched for in the subtree under UserBase.
$Foswiki::cfg{Ldap}{UserBase} = 'ou=people,dc=my,dc=domain,dc=com';
>>>>>>> c17084da

# **STRING**
# Filter to be used to find login accounts. Compare to GroupFilter below
$Foswiki::cfg{Ldap}{LoginFilter} = 'objectClass=person';

# **SELECT sub,one**
# The scope of the search for users starting at UserBase. While "sub" search recursively
# a "one" will only search up to one level under the UserBase.
$Foswiki::cfg{Ldap}{UserScope} = 'sub';

# **STRING**
# The user login name attribute. This is the attribute name that is
# used to login.
$Foswiki::cfg{Ldap}{LoginAttribute} = 'sAMAccountName';

# **STRING**
# The case sensitivity attribute. This is the attribute name used to enable
# case insensitivity.
<<<<<<< HEAD
# Note that this is for backwards compatibility; it will only have an effect if set to 'on'
# (the effect will be equal to enabling {caseSensitiveLogin}; the actual value of that setting will be ignored).
# Please use {caseSensitiveLogin} instead.
$Foswiki::cfg{Ldap}{CaseSensitivity} = '';
=======
$Foswiki::cfg{Ldap}{CaseSensitivity} = 'off';
>>>>>>> c17084da

# **STRING**
# The user mail attribute. This is the attribute name used to fetch
# users e-mail.
$Foswiki::cfg{Ldap}{MailAttribute} = 'mail';

# **STRING**
# Comma-separated list of extra fields to cache (as a JSON object) for display
# purposes.
$Foswiki::cfg{Ldap}{DisplayAttributes} = 'displayName';

# **STRING**
# The user's wiki name attribute. This is the attribute to generate
# the WikiName from.
$Foswiki::cfg{Ldap}{WikiNameAttributes} = 'givenName,sn';

# **BOOLEAN**
# Enable/disable normalization of WikiUserNames as they come from LDAP
# If the WikiNameAttribute is set to 'mail' a trailing @my.domain.com
# is stripped. WARNING: if you switch this off you have to garantee that the WikiNames
# in the WikiNameAttribute are a proper WikiWord (camel-case, no spaces, no umlauts etc).
$Foswiki::cfg{Ldap}{NormalizeWikiNames} = 1;

# **BOOLEAN**
# Enable/disable normalization of login names
$Foswiki::cfg{Ldap}{NormalizeLoginNames} = 0;

# **BOOLEAN**
# Enable/disable case sensitive login names. If disabled case doesn't matter logging in.
$Foswiki::cfg{Ldap}{CaseSensitiveLogin} = 0;

# **STRING**
# Alias old !WikiNames to new account. This is a comma separated list of
# "OldName=NewName" values.
# Warning: this setting is deprecated - use <code>RewriteWikiNames</code> instead
$Foswiki::cfg{Ldap}{WikiNameAliases} = '';

# **PERL**
# A hash mapping of rewrite rules. Rules are separated by commas. A rule has
# the form
# <pre>{
#   'pattern1' => 'substitute1',
#   'pattern2' => 'substitute2'
# }</pre>
# consists of a name pattern that has to match the wiki name to be rewritten
# and a substitute value that is used to replace the matched pattern. The
# substitute might contain $1, $2, ... , $5 to insert the first, second, ..., fifth
# bracket pair in the key pattern. (see perl manual for regular expressions).
# Example: '(.*)_users' => '$1'
$Foswiki::cfg{Ldap}{RewriteWikiNames} = {
  '^(.*)@.*$' => '$1'
};

# **PERL**
# A mapping of rewrite rules. Works just like the previous setting, but
# now applies to login names. This might be useful for migrating to a different
# structure of the underlying authentication database. Rules are applied in
# order; rewriting stops after the first rules matches. Rules have the form
# <pre>[
#   ['pattern1' => 'substitute1',
#   ['pattern2' => 'substitute2'
# ]</pre>
$Foswiki::cfg{Ldap}{RewriteLoginNames} = [
];

# **BOOLEAN**
# Allow/disallow changing the LDAP password using the ChangePassword feature
$Foswiki::cfg{Ldap}{AllowChangePassword} = 0;

# **SELECTCLASS none,Foswiki::Users::*User**
# Define a secondary password manager used to authenticate users that are
# registered to the wiki natively. Note, that <b>this must not be Foswiki::Users::LdapPasswdUser again!</b>
$Foswiki::cfg{Ldap}{SecondaryPasswordManager} = 'none';

# ---+++ Group settings
# The settings below configures the mapping and processing of LoginNames and WikiNames as
# well as the use of LDAP groups.
# In any case you have to select the LdapUserMapping as the UserMappingManager in the
# Security Section section above.

<<<<<<< HEAD
# **PERL**
# A list of trees where to search for group records.
$Foswiki::cfg{Ldap}{GroupBase} = ['ou=group,dc=my,dc=domain,dc=com'];
=======
# **STRING**
# The distinguished name of the groups tree. All group definitions
# are used in the subtree under GroupBase.
$Foswiki::cfg{Ldap}{GroupBase} = 'ou=group,dc=my,dc=domain,dc=com';
>>>>>>> c17084da

# **STRING**
# Filter to be used to find groups. Compare to LoginFilter.
$Foswiki::cfg{Ldap}{GroupFilter} = 'objectClass=group';

# **SELECT sub,one**
# The scope of the search for groups starting at GroupBase. While "sub" search recursively
# a "one" will only search up to one level under the GroupBase.
$Foswiki::cfg{Ldap}{GroupScope} = 'sub';

# **STRING**
# This is the name of the attribute that holds the name of the
# group in a group record.
$Foswiki::cfg{Ldap}{GroupAttribute} = 'cn';

# **STRING**
# This is the name of the attribute that holds the primary group attribute.
# This attribute is stored as part of the user record and refers to the
# primary group this user is in. Sometimes, this membership is not captured
# in the group record itself but in the user record to make it the primary group
# a user is in.
$Foswiki::cfg{Ldap}{PrimaryGroupAttribute} = 'gidNumber';

# **STRING**
# The attribute that should be used to collect group members. This is the name of the
# attribute in a group record used to point to the user record. For example, in a possix setting this
# is the uid of the relevant posixAccount. If groups are implemented using the object class
# 'groupOfNames' the MemberAttribute will store a literal DN pointing to the account record. In this
# case you have to switch on the MemberIndirection flag below.
$Foswiki::cfg{Ldap}{MemberAttribute} = 'member';

# **STRING**
# This is the name of the attribute in a group record used to point to the inner group record.
# This value is often the same than MemberAttribute but may differ for some LDAP servers.
$Foswiki::cfg{Ldap}{InnerGroupAttribute} = 'member';

# **BOOLEAN**
# Flag indicating wether the MemberAttribute of a group stores a DN.
$Foswiki::cfg{Ldap}{MemberIndirection} = 1;

# **BOOLEAN**
# Flag indicating wether we fallback to WikiGroups. If this is switched on,
# standard Wiki groups will be used as a fallback if a group definition of a given
# name was not found in the LDAP database.
$Foswiki::cfg{Ldap}{WikiGroupsBackoff} = 1;

# **BOOLEAN**
# Enable/disable normalization of group names as they come from LDAP:
$Foswiki::cfg{Ldap}{NormalizeGroupNames} = 0;

# **BOOLEAN**
# Enable use of LDAP groups. If you switch this off the group-related settings
# have no effect. This flag is of use if you don't want to define groups in LDAP
# but still want to map LoginNames to WikiNames on the base of LDAP data.
$Foswiki::cfg{Ldap}{MapGroups} = 1;

# **PERL**
# A hash mapping of rewrite rules. Rules are separated by commas. A rule has
# the form
# <pre>{
#   'pattern1' => 'substitute1',
#   'pattern2' => 'substitute2'
# }</pre>
# consists of a name pattern that has to match the group name to be rewritten
# and a substitute value that is used to replace the matched pattern. The
# substitute might contain $1, $2, ... , $5 to insert the first, second, ..., fifth
# bracket pair in the key pattern. (see perl manual for regular expressions).
# Example: '(.*)_users' => '$1'
$Foswiki::cfg{Ldap}{RewriteGroups} = {
};

# **PERL**
# A hash mapping of group ID associations. Rules are separated by commas. A rule has
# the form
# <pre>{
#   'group1' => 'primaryGroupId1',
#   'group2' => 'primaryGroupId2'
# }</pre>
# Example: 'CN=Domain Users,CN=Builtin,DC=example,DC=com' => '513'
$Foswiki::cfg{Ldap}{PrimaryGroupMapping} = {
};

# **BOOLEAN**
# Flag indicating if groups that get the same are merged. For exmaple, given two
# ldap groups end up having the same name even though they have a different distinguished name
# or have been rewritten to match on the same group name (see RewriteGroups), then members
# of both groups are merged into one group of that name.
$Foswiki::cfg{Ldap}{MergeGroups} = 0;

# ---+++ Performance settings
# The following settings are used to optimize performance in your environment. Please take care.

# **NUMBER**
# Time in seconds when cache data expires and is reloaded anew, defaults to one day.
$Foswiki::cfg{Ldap}{MaxCacheAge} = 86400;

# **BOOLEAN**
# Enable precaching of LDAP data. If you switch this off the LDAP users and groups will not be
# prefetched from LDAP when building a new cache. Activated by default.
$Foswiki::cfg{Ldap}{Precache} = 1;

# **NUMBER**
# Number of user objects to fetch in one paged result when building the username mappings;
# this is a speed optimization option, use this value with caution.
# Requires access to the 'control' LDAP extension as an LDAP client. Use '0' to disable it.
$Foswiki::cfg{Ldap}{PageSize} = 500;

# **STRING 50**
# Prevent certain names from being looked up in LDAP
$Foswiki::cfg{Ldap}{Exclude} = 'WikiGuest, ProjectContributor, RegistrationAgent, UnknownUser, AdminGroup, NobodyGroup, AdminUser, admin, guest';

1;<|MERGE_RESOLUTION|>--- conflicted
+++ resolved
@@ -103,18 +103,10 @@
 
 # ---+++ User settings
 # The options below configure how the wiki will extract account records from LDAP.
-<<<<<<< HEAD
- 
+
 # **PERL**
 # A list of trees where to search for users records. 
 $Foswiki::cfg{Ldap}{UserBase} = ['ou=people,dc=my,dc=domain,dc=com'];
-=======
-
-# **STRING**
-# The distinguished name of the users tree. All user accounts will
-# be searched for in the subtree under UserBase.
-$Foswiki::cfg{Ldap}{UserBase} = 'ou=people,dc=my,dc=domain,dc=com';
->>>>>>> c17084da
 
 # **STRING**
 # Filter to be used to find login accounts. Compare to GroupFilter below
@@ -133,14 +125,10 @@
 # **STRING**
 # The case sensitivity attribute. This is the attribute name used to enable
 # case insensitivity.
-<<<<<<< HEAD
 # Note that this is for backwards compatibility; it will only have an effect if set to 'on'
 # (the effect will be equal to enabling {caseSensitiveLogin}; the actual value of that setting will be ignored).
 # Please use {caseSensitiveLogin} instead.
 $Foswiki::cfg{Ldap}{CaseSensitivity} = '';
-=======
-$Foswiki::cfg{Ldap}{CaseSensitivity} = 'off';
->>>>>>> c17084da
 
 # **STRING**
 # The user mail attribute. This is the attribute name used to fetch
@@ -221,16 +209,9 @@
 # In any case you have to select the LdapUserMapping as the UserMappingManager in the
 # Security Section section above.
 
-<<<<<<< HEAD
 # **PERL**
 # A list of trees where to search for group records.
 $Foswiki::cfg{Ldap}{GroupBase} = ['ou=group,dc=my,dc=domain,dc=com'];
-=======
-# **STRING**
-# The distinguished name of the groups tree. All group definitions
-# are used in the subtree under GroupBase.
-$Foswiki::cfg{Ldap}{GroupBase} = 'ou=group,dc=my,dc=domain,dc=com';
->>>>>>> c17084da
 
 # **STRING**
 # Filter to be used to find groups. Compare to LoginFilter.
