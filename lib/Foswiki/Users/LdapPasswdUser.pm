# Module of Foswiki - The Free and Open Source Wiki, http://foswiki.org/
#
# Copyright (C) 2006-2014 Michael Daum http://michaeldaumconsulting.com
# Portions Copyright (C) 2006 Spanlink Communications
#
# This program is free software; you can redistribute it and/or
# modify it under the terms of the GNU General Public License
# as published by the Free Software Foundation; either version 2
# of the License, or (at your option) any later version. For
# more details read LICENSE in the root of this distribution.
#
# This program is distributed in the hope that it will be useful,
# but WITHOUT ANY WARRANTY; without even the implied warranty of
# MERCHANTABILITY or FITNESS FOR A PARTICULAR PURPOSE.
#
# As per the GPL, removal of this notice is prohibited.

package Foswiki::Users::LdapPasswdUser;
use Foswiki::Users::Password;
our @ISA = qw( Foswiki::Users::Password );

use strict;
use warnings;

use Foswiki::Contrib::LdapContrib ();
use Foswiki::Plugins ();
use Foswiki::ListIterator ();

=pod

---+ Foswiki::Users::LdapPassdUser

Password manager that uses Net::LDAP to manage users and passwords.

Subclass of =Foswiki::Users::Password=.

This class does not grant any write access to the ldap server for security reasons. 
So you need to use your ldap tools to create user accounts.

Configuration: add the following variables to your <nop>LocalSite.cfg 
   * $Foswiki::cfg{Ldap}{server} = &lt;ldap-server uri>, defaults to localhost
   * $Foswiki::cfg{Ldap}{base} = &lt;base dn> subtree that holds the user accounts
     e.g. ou=people,dc=your,dc=domain,dc=com

=cut

=pod

---++ new($session) -> $ldapUser

Takes a session object, creates an LdapContrib object used to
delegate LDAP calls and returns a new Foswiki::User::LdapPasswd object

=cut

sub new {
  my ($class, $session) = @_;

  my $this = bless($class->SUPER::new($session), $class);
  $this->{ldap} = &Foswiki::Contrib::LdapContrib::getLdapContrib($session);

  my $secondaryImpl = $this->{ldap}->{secondaryPasswordManager};
  if ($secondaryImpl) {
    eval "use $secondaryImpl";
    die "Secondary Password Manager: $@" if $@;
    $this->{secondaryPasswordManager} = $secondaryImpl->new($session);
  }

  return $this;
}

=pod

---++ error() -> $errorMsg

return the last error during LDAP operations

=cut

sub error {
  my $this = shift;
  $this->{error} = $this->{ldap}->getError();
  return return $this->{error};
}

=pod

---++ writeDebug($msg) 

Static method to write a debug messages. 

=cut

sub writeDebug {
  print STDERR "- LdapPasswdUser - $_[0]\n" if $Foswiki::cfg{Ldap}{Debug};
}

=pod 

---++ fetchPass($login) -> $passwd

this method is used most of the time to detect if a given
login user is known to the database. the concrete (encrypted) password 
is of no interest: so better use userExists() for that

=cut

sub fetchPass {
  my ($this, $login) = @_;

  #writeDebug("called fetchPass($login)");

  # try to find out if foswiki calls this functio as part
  # of an existence check. fetching the actual password of
  # a user is more expensive than just checking the existence
  # the _user_exists context is set in LdapUserMapping::userExists()
  # when backing off to native groups anyway
  return $this->userExists($login)
    if $this->{session}->inContext("_user_exists");

  # foswiki tends to feed all sorts of strings to fetchPass,
  # let's try to filter out some of the siliest cases
  if ($this->{session}->{users}->isGroup($login)) {
    return undef;
  }

  my $passwd = $this->{passwords}{$login};

<<<<<<< HEAD
=======
  unless (defined $passwd) {
    $passwd = $this->userExists($login);
    #   my $entry = $this->{ldap}->getAccount($login); # expensive
    #
    #   $passwd = $entry->get_value('userPassword') if $entry;
    #   $passwd = $this->{secondaryPasswordManager}->fetchPass($login)
    #     if !defined($passwd) && $this->{secondaryPasswordManager};

    $passwd = 0 unless defined $passwd;
    $this->{passwords}{$login} = $passwd;
  }

>>>>>>> 3d0b2dfb
  return $passwd;
}

=pod 

---++ userExists($name) -> $boolean

returns true if the login or wikiname exists in the database;
that's performing better than fetching the password and then
see what comes out of this

=cut

sub userExists {
  my ($this, $name) = @_;

  #writeDebug("called userExists($name)");

  return 1
    if $this->{ldap}->getWikiNameOfLogin($name)
      || $this->{ldap}->getLoginOfWikiName($name);

  if ($this->{secondaryPasswordManager}) {
    #writeDebug("asking secondary password manager");
    my $passwd = $this->{secondaryPasswordManager}->fetchPass($name);
    return 1 if defined $passwd;
  }
  #writeDebug("$name is unknown");

  return 0;
}

=pod 

---++ checkPassword($login, $password) -> $boolean

check passwd by binding to the ldap server

=cut

sub checkPassword {
  my ($this, $login, $passU) = @_;

  writeDebug("called checkPassword($login, passU)");

  # guest has no password
  return 1 if $login eq $Foswiki::cfg{DefaultUserWikiName};

  # get user record
  my $dn = $this->{ldap}->getDnOfLogin($login);
  writeDebug("dn not found") unless $dn;

  return $this->{ldap}->connect($dn, $passU)
    if $dn;

  return $this->{secondaryPasswordManager}->checkPassword($login, $passU)
    if $this->{secondaryPasswordManager};

  return 0;
}

=pod 

---++ readOnly() -> $boolean

we can change passwords, so return false

=cut

sub readOnly {
  my $this = shift;

  if ($Foswiki::cfg{Ldap}{AllowChangePassword}) {
    $this->{session}->enterContext('passwords_modifyable');
  }
}

=pod

---++ isManagingEmails() -> $boolean

we are managing emails, but don't allow setting emails. alas the
core does not distinguish this case, e.g. by using readOnly()

=cut

sub isManagingEmails {
  return 1;
}

=pod 

---++ getEmails($login) -> @emails

emails might be stored in the ldap account as well if
the record is of type possixAccount and inetOrgPerson.
if this is not the case we fallback to twiki's default behavior

=cut

sub getEmails {
  my ($this, $login) = @_;

  # guest has no email addrs
  return () if $login eq $Foswiki::cfg{DefaultUserWikiName};

  # get emails from ldap
  my $emails = $this->{ldap}->getEmails($login);

  return @{$emails} if $emails && @$emails;

  return $this->{secondaryPasswordManager}->getEmails($login)
    if $this->{secondaryPasswordManager};

  return ();
}

=pod 

---++ finish()

Complete processing after the client's HTTP request has been responded.
i.e. destroy the ldap object.

=cut

sub finish {
  my $this = shift;

  $this->{ldap}->finish() if $this->{ldap};
  undef $this->{ldap};
  undef $this->{passwords};
  $this->{secondaryPasswordManager}->finish(@_)
    if $this->{secondaryPasswordManager};
}

=pod

---++ removeUser( $user ) -> $boolean

LDAP users can't be removed from within the engine.
So this will call the deleteUser interface of the secondary
password manager only

Returns 1 on success, undef on failure.

=cut

sub removeUser {
  my $this = shift;

  return $this->{secondaryPasswordManager}->removeUser(@_)
    if $this->{secondaryPasswordManager};

  $this->{error} = 'System does not support removing users';
  return undef;
}

=pod

---++ passwd( $user, $newPassword, $newPassword ) -> $boolean

TODO: API missmatch

This method can only change the LDAP password. It can not
add the user to the LDAP directory. To change the password the
old password must always be correct. There's no mode to force the
change irrespective of the existing password.

In any other case the secondary password manager gets the job.

=cut

sub passwd {
  my ($this, $user, $newPassword, $oldPassword) = @_;

  if ($this->{ldap}->{allowChangePassword} && defined($oldPassword) && $oldPassword ne '1') {
    if ($this->{ldap}->getDnOfLogin($user)) {
      return 1 if $this->{ldap}->changePassword($user, $newPassword, $oldPassword);
      $this->error();
      return undef;
    }
  }

  if ($this->{secondaryPasswordManager}) {
    my $result = $this->{secondaryPasswordManager}->passwd($user, $newPassword, $oldPassword);
    unless ($result) {
      $this->{error} = $this->{secondaryPasswordManager}->{error};
    }
    return $result;
  }

  $this->{error} = 'System does not support adding a user or forcing a  password change';
  return undef;
}

=pod

---++ encrypt( $user, $passwordU, $fresh ) -> $passwordE

LDAP can't encrypt passwords. But maybe the secondary
password manager can.


=cut

sub encrypt {
  my $this = shift;

  return $this->{secondaryPasswordManager}->encrypt(@_)
    if $this->{secondaryPasswordManager};

  $this->{error} = 'System does not support encrypting passwords';
  return '';
}

=pod

---++ setPassword( $login, $newPassU, $oldPassU ) -> $boolean

If the $oldPassU matches matches the user's password, then it will
replace it with $newPassU.

If $oldPassU is not correct and not 1, will return 0.

If $oldPassU is 1, will force the change irrespective of
the existing password, adding the user if necessary.

Otherwise returns 1 on success, undef on failure.

=cut

sub setPassword {
  my ($this, $login, $newUserPassword, $oldUserPassword) = @_;

  my $isOk = $this->{ldap}->changePassword($login, $newUserPassword, $oldUserPassword);

  if ($isOk) {
    $this->{error} = undef;
    return 1;
  }

  return $this->{secondaryPasswordManager}->setPassword($login, $newUserPassword, $oldUserPassword)
    if $this->{secondaryPasswordManager};

  $this->error();
  return undef;
}

=pod

---++ setEmails($user, @emails)

Set the email address(es) for the given username.
The engine can't set the email stored in LDAP. But may be the secondary
password manager can.

=cut

sub setEmails {
  my $this = shift;

  return $this->{secondaryPasswordManager}->setEmails(@_)
    if $this->{secondaryPasswordManager};

  $this->{error} = 'System does not support setting the email adress';
  return '';
}

=pod

---++ findUserByEmail( $email ) -> \@users
   * =$email= - email address to look up
Return a list of user objects for the users that have this email registered
with the password manager. This will concatenate the result list of the
LDAP manager with the secondary password manager

=cut

sub findUserByEmail {
  my ($this, $email) = @_;

  my $users = $this->{ldap}->getLoginOfEmail($email);
  return $users unless $this->{secondaryPasswordManager};

  # add those from the secondary
  my $moreUsers = $this->{secondaryPasswordManager}->findUserByEmail($email);

  push @$users, @{$moreUsers} if $moreUsers;

  # nothing found
  return undef unless $users;

  # remove duplicates
  my %users = map { $_ => $_ } @$users;
  my @users = values %users;
  return \@users;
}

=pod 

---++ canFetchUsers() -> boolean

returns true, as we can fetch users

=cut

sub canFetchUsers {
  return 1;
}

=pod 

---++ fetchUsers() -> new Foswiki::ListIterator(\@users)

returns a Foswiki::ListIterator of loginnames 

=cut

sub fetchUsers {
  my $this = shift;

  my $users = $this->{ldap}->getAllLoginNames();
  #print STDERR "fetchUsers=".join(',', @$users)."\n";
  return new Foswiki::ListIterator($users);
}

1;<|MERGE_RESOLUTION|>--- conflicted
+++ resolved
@@ -126,21 +126,6 @@
 
   my $passwd = $this->{passwords}{$login};
 
-<<<<<<< HEAD
-=======
-  unless (defined $passwd) {
-    $passwd = $this->userExists($login);
-    #   my $entry = $this->{ldap}->getAccount($login); # expensive
-    #
-    #   $passwd = $entry->get_value('userPassword') if $entry;
-    #   $passwd = $this->{secondaryPasswordManager}->fetchPass($login)
-    #     if !defined($passwd) && $this->{secondaryPasswordManager};
-
-    $passwd = 0 unless defined $passwd;
-    $this->{passwords}{$login} = $passwd;
-  }
-
->>>>>>> 3d0b2dfb
   return $passwd;
 }
 
